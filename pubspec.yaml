--- conflicted
+++ resolved
@@ -1,10 +1,6 @@
 name: talkjs_flutter
 description: Official TalkJS SDK for Flutter
-<<<<<<< HEAD
-version: 0.6.1
-=======
 version: 0.7.0
->>>>>>> d416731f
 homepage: https://talkjs.com
 
 environment:
@@ -25,13 +21,9 @@
   firebase_messaging: ^14.1.1
   flutter_local_notifications: ^13.0.0
   http: ^0.13.4
-<<<<<<< HEAD
   flutter_apns_only: ^1.6.0
-=======
-  flutter_apns_only: ^1.5.2
   permission_handler: ^10.1.0
   url_launcher: ^6.1.8
->>>>>>> d416731f
 
 dev_dependencies:
   flutter_test:
