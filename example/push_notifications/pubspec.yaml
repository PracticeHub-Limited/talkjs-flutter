--- conflicted
+++ resolved
@@ -3,7 +3,7 @@
 
 # The following line prevents the package from being accidentally published to
 # pub.dev using `flutter pub publish`. This is preferred for private packages.
-publish_to: 'none' # Remove this line if you wish to publish to pub.dev
+publish_to: "none" # Remove this line if you wish to publish to pub.dev
 
 # The following defines the version and build number for your application.
 # A version number is three numbers separated by dots, like 1.2.43
@@ -30,15 +30,11 @@
   flutter:
     sdk: flutter
 
-
   # The following adds the Cupertino Icons font to your application.
   # Use with the CupertinoIcons class for iOS style icons.
   cupertino_icons: ^1.0.2
-<<<<<<< HEAD
   firebase_core: ^1.24.0
   firebase_messaging: ^13.1.0
-=======
->>>>>>> 1e5def04
 
   talkjs_flutter:
     path: ../../
@@ -59,7 +55,6 @@
 
 # The following section is specific to Flutter.
 flutter:
-
   # The following line ensures that the Material Icons font is
   # included with your application, so that you can use the icons in
   # the material Icons class.
