--- conflicted
+++ resolved
@@ -1,13 +1,10 @@
 <manifest xmlns:android="http://schemas.android.com/apk/res/android"
     package="com.talkjs.flutter_push_example">
     <uses-permission android:name="android.permission.READ_EXTERNAL_STORAGE" />
-<<<<<<< HEAD
-    <uses-permission android:name="android.permission.ACCESS_FINE_LOCATION"/>
-=======
->>>>>>> 1e5def04
+    <uses-permission android:name="android.permission.ACCESS_FINE_LOCATION" />
     <uses-permission android:name="android.permission.MODIFY_AUDIO_SETTINGS" />
     <uses-permission android:name="android.permission.RECORD_AUDIO" />
-   <application
+    <application
         android:usesCleartextTraffic="true"
         android:label="push_notifications"
         android:name="${applicationName}"
@@ -21,20 +18,24 @@
             android:hardwareAccelerated="true"
             android:windowSoftInputMode="adjustResize">
             <!-- Specifies an Android theme to apply to this Activity as soon as
-                 the Android process has started. This theme is visible to the user
-                 while the Flutter UI initializes. After that, this theme continues
-                 to determine the Window background behind the Flutter UI. -->
+                 the
+            Android process has started. This theme is visible to the user
+                 while
+            the Flutter UI initializes. After that, this theme continues
+                 to
+            determine the Window background behind the Flutter UI. -->
             <meta-data
-              android:name="io.flutter.embedding.android.NormalTheme"
-              android:resource="@style/NormalTheme"
-              />
+                android:name="io.flutter.embedding.android.NormalTheme"
+                android:resource="@style/NormalTheme"
+            />
             <intent-filter>
-                <action android:name="android.intent.action.MAIN"/>
-                <category android:name="android.intent.category.LAUNCHER"/>
+                <action android:name="android.intent.action.MAIN" />
+                <category android:name="android.intent.category.LAUNCHER" />
             </intent-filter>
         </activity>
         <!-- Don't delete the meta-data below.
-             This is used by the Flutter tool to generate GeneratedPluginRegistrant.java -->
+             This is used by the Flutter tool to
+        generate GeneratedPluginRegistrant.java -->
         <meta-data
             android:name="flutterEmbedding"
             android:value="2" />
